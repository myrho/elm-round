module Round
    exposing
        ( round
        , ceiling
        , floor
        , roundCom
        , ceilingCom
        , floorCom
        , roundNum
        , floorNum
        , ceilingNum
        , roundNumCom
        , floorNumCom
        , ceilingNumCom
        , toDecimal
        , truncate
        )

{-| This library converts a `Float` to a `String` with ultimate
control how many digits after the decimal point are shown and how the remaining
digits are rounded. It rounds, floors and ceils the "common" way (ie. [half
up](https://en.wikipedia.org/wiki/Rounding#Round_half_up)) or the "commerical"
way (ie. [half away from
zero](https://en.wikipedia.org/wiki/Rounding#Round_half_away_from_zero)).

Example:

    x = 3.141592653589793

    round 2 x -- "3.14"
    round 4 x -- "3.1416"

    ceiling 2 x -- "3.15"
    floor 4 x -- "3.1415"

The given number of digits after decimal point can also be negative.

    x = 213.14

    round -2 x -- "200"
    round -1 x -- "210"

    ceiling -2 x -- "300"
    floor -3 x -- "0"

[Commercial
rounding](https://en.wikipedia.org/wiki/Rounding#Round_half_away_from_zero)
means that negative and positive numbers are treated symmetrically. It affects
numbers whose last digit equals 5. For example:

    x = -0.5

    round 0 x -- "0"
    roundCom 0 x -- "-1"

    floor 0 x -- "-1"
    floorCom 0 x -- "0"

    ceiling 0 x -- "0"
    ceilingCom 0 x -- "-1"

Have a look at the tests for more examples!

Why couldn't you just do `x * 1000 |> round |> toFloat |> (flip (/)) 1000` in
order to round to 3 digits after comma? Due to floating point
arithmetic it might happen that it results into someting like
`3.1416000000001`,
although we just wanted `3.1416`.

Under the hood this library converts the `Float` into a `String` and rounds it
char-wise. Hence it's safe from floating point arithmetic weirdness.


# Round to String

@docs round, ceiling, floor, roundCom, ceilingCom, floorCom


# Round to Float

@docs roundNum, ceilingNum, floorNum, roundNumCom, ceilingNumCom, floorNumCom


# Utility functions

@docs toDecimal, truncate

-}

import String
import Char
import Tuple exposing (first, mapFirst)


{-| Like Elm's basic `truncate` but works on the full length of a float's 64
bits. So it's more precise.

    x = 9007199254740.99

    Basics.truncate x -- 652835028 (which is not correct)
    Round.truncate x -- 9007199254740 (which is)

-}
truncate : Float -> Int
truncate n =
    if n < 0 then
        Basics.ceiling n
    else
        Basics.floor n


{-| Transforms a `Float` in scientific notation into its decimal representation
as a `String`.

    x = 1e30
    toDecimal x -- outputs "1000000000000000000000000000000"

    x = 1.2345e-30
    toDecimal x -- outputs "0.0000000000000000000000000000012345"

-}
toDecimal : Float -> String
toDecimal fl =
<<<<<<< HEAD
    case abs fl |> Basics.toString |> String.split "e" of
        num :: exp :: _ ->
            let
                e =
                    (if String.startsWith "+" exp then
                        String.dropLeft 1 exp
                     else
                        exp
                    )
                        |> String.toInt
                        |> Result.toMaybe
                        |> Maybe.withDefault 0

                ( before, after ) =
                    splitComma num

                total =
                    before ++ after

                zeroed =
                    if e < 0 then
                        String.repeat (abs e) "0"
                            ++ total
                            |> String.uncons
                            |> Maybe.map (mapFirst String.fromChar)
                            |> Maybe.map (\( a, b ) -> a ++ "." ++ b)
                            |> Maybe.withDefault "0"
                    else
                        String.padRight (e + 1) '0' total
            in
                (if fl < 0 then
                    "-"
                 else
                    ""
                )
                    ++ zeroed

        num :: _ ->
            (if fl < 0 then
                "-"
             else
                ""
=======
  case String.split "e"
        <| String.fromFloat fl of
    num :: exp :: _ ->
      let
        e = 
          ( if String.startsWith "+" exp
              then String.dropLeft 1 exp
              else exp
          ) |> String.toInt
            |> Maybe.withDefault 0
        (sign, before,after) =
          let
            (b,a) =
              splitComma num
            hasSign =
              fl < 0
          in
            ( if hasSign
                then 
                  "-"
                else 
                  ""
            , if hasSign
                then 
                  String.dropLeft 1 b
                else
                  b
            , a
>>>>>>> 256fde83
            )
                ++ num

        _ ->
            ""


splitComma : String -> ( String, String )
splitComma str =
    case String.split "." str of
        before :: after :: _ ->
            ( before, after )

        before :: _ ->
            ( before, "0" )

        _ ->
            ( "0", "0" )


roundFun : (Bool -> String -> Bool) -> Int -> Float -> String
roundFun functor s fl =
<<<<<<< HEAD
    if isInfinite fl || isNaN fl then
        Basics.toString fl
    else
        let
            ( before, after ) =
                abs fl
                    |> toDecimal
                    |> splitComma

            signed =
                fl < 0

            r =
                String.length before + s

            normalized =
                (String.repeat (negate r + 1) "0")
                    ++ String.padRight r '0' (before ++ after)

            totalLen =
                String.length normalized

            roundDigitIndex =
                max 1 r

            increase =
                normalized
                    |> String.slice roundDigitIndex totalLen
                    |> functor signed

            remains =
                String.slice 0 roundDigitIndex normalized

            num =
                if increase then
                    String.reverse remains
                        |> String.uncons
                        |> Maybe.map increaseNum
                        |> Maybe.withDefault "1"
                        |> String.reverse
                else
                    remains

            numLen =
                String.length num

            numZeroed =
                if num == "0" then
                    num
                else if s <= 0 then
                    String.repeat (abs s) "0"
                        |> (++) num
                else if s < String.length after then
                    (String.slice 0 (numLen - s) num)
                        ++ "."
                        ++ (String.slice (numLen - s) numLen num)
                else
                    String.padRight s '0' after
                        |> (++) (before ++ ".")
        in
            numZeroed
                |> addSign signed


addSign : Bool -> String -> String
addSign signed str =
    let
        isNotZero =
            String.toList str
                |> List.any (\c -> c /= '0' && c /= '.')
    in
        (if signed && isNotZero then
            "-"
         else
            ""
        )
            ++ str


increaseNum : ( Char, String ) -> String
increaseNum ( head, tail ) =
    if head == '9' then
        case String.uncons tail of
            Nothing ->
                "01"

            Just headtail ->
                increaseNum headtail
                    |> String.cons '0'
    else
        let
            c =
                Char.toCode head
        in
            if c >= 48 && c < 57 then
                String.cons (Char.fromCode <| c + 1) tail
            else
                "0"
=======
  if s == 0 then 
    functor fl |> String.fromInt
  else if s < 0 then
    toFloat s
      |> abs 
      |> (^) 10
      |> (/) fl
      |> roundFun functor 0
      |> (\r ->
            if r /= "0" then
              r ++ (String.repeat (abs s) "0")
            else
              r
         )
  else
      let
        (before, after) =
          toDecimal fl
            |> splitComma 
        a = 
          after
            |> String.padRight (s+1) '0'

        b = String.left s a
        c = String.dropLeft s a 
        e = 10^s
        f =
          ( if fl < 0
            then "-"
            else ""
          ) ++"1"++b++"."++c
            |> String.toFloat
            |> Maybe.withDefault (toFloat e)
            |> functor
        n =
          if fl < 0
            then -1
            else 1
        dd =
          if fl < 0
            then 2
            else 1
        g =
          String.fromInt f |> String.dropLeft dd

        h =
          truncate fl
          + ( if f - (e*n) == (e*n)
                then 
                  if fl < 0
                    then -1
                    else 1
                else
                  0
            )

        j = String.fromInt h
>>>>>>> 256fde83


{-| Turns a `Float` into a `String` and
[rounds](https://en.wikipedia.org/wiki/Rounding#Round_half_up) it to the given
number of digits
after decimal point. Behaves like `Basics.round`.

    x = 3.141592653589793

    round 2 x -- "3.14"
    round 4 x -- "3.1416"

The number of digits after decimal point can also be negative.

    x = 213.35

    round -2 x -- "200"
    round -1 x -- "210"

-}
round : Int -> Float -> String
round =
    roundFun
        (\signed str ->
            case String.uncons str of
                Nothing ->
                    False

                Just ( '5', "" ) ->
                    not signed

                Just ( '5', _ ) ->
                    True

                Just ( int, _ ) ->
                    Char.toCode int
                        |> (\int ->
                                (int > 53 && signed)
                                    || (int >= 53 && not signed)
                           )
        )


{-| Turns a `Float` into a `String` and rounds it up to the given number of
digits after decimal point.

    x = 3.141592653589793

    ceiling 2 x -- "3.15"
    ceiling 4 x -- "3.1416"

The number of digits after decimal point can also be negative.

    x = 213.35

    ceiling -2 x -- "300"
    ceiling -1 x -- "220"

-}
ceiling : Int -> Float -> String
ceiling =
    roundFun
        (\signed str ->
            case String.uncons str of
                Nothing ->
                    False

                Just ( '0', rest ) ->
                    String.toList rest
                        |> List.any ((/=) '0')
                        |> (&&) (not signed)

                _ ->
                    not signed
        )


{-| Turns a `Float` into a `String` and rounds it down to the given number of
digits after decimal point.

    x = 3.141592653589793

    floor 2 x -- "3.14"
    floor 4 x -- "3.1415"

The number of digits after decimal point can also be negative.

    x = 213.35

    floor -2 x -- "200"
    floor -1 x -- "210"

-}
floor : Int -> Float -> String
floor =
    roundFun
        (\signed str ->
            case String.uncons str of
                Nothing ->
                    False

                Just ( '0', rest ) ->
                    String.toList rest
                        |> List.any ((/=) '0')
                        |> (&&) (signed)

                _ ->
                    signed
        )


{-| Turns a `Float` into a `String` and rounds it to the given number of digits
after decimal point [the commercial
way](https://en.wikipedia.org/wiki/Rounding#Round_half_away_from_zero).

    x = -0.5

    round 0 x -- "0"
    roundCom 0 x -- "-1"

The number of digits after decimal point can also be negative.

-}
roundCom : Int -> Float -> String
roundCom =
    roundFun
        (\_ int ->
            String.uncons int
                |> Maybe.map first
                |> Maybe.withDefault '0'
                |> Char.toCode
                |> (<=) 53
        )


{-| Turns a `Float` into a `String` and rounds it down to the given number of
digits after decimal point the commercial way.

    x = -0.5

    floor 0 x -- "-1"
    floorCom 0 x -- "0"

The number of digits after decimal point can also be negative.

-}
floorCom : Int -> Float -> String
floorCom s fl =
    if fl < 0 then
        ceiling s fl
    else
        floor s fl


{-| Turns a `Float` into a `String` and rounds it up to the given number of
digits after decimal point the commercial way.

    x = -0.5

    ceiling 0 x -- "0"
    ceilingCom 0 x -- "-1"

The number of digits after decimal point can also be negative.

-}
ceilingCom : Int -> Float -> String
ceilingCom s fl =
    if fl < 0 then
        floor s fl
    else
        ceiling s fl


{-| As `round` but turns the resulting `String` back to a `Float`.
-}
roundNum : Int -> Float -> Float
roundNum =
    funNum round


{-| As `floor` but turns the resulting `String` back to a `Float`.
-}
floorNum : Int -> Float -> Float
floorNum =
    funNum floor


{-| As `ceiling` but turns the resulting `String` back to a `Float`.
-}
ceilingNum : Int -> Float -> Float
ceilingNum =
    funNum ceiling


{-| As `roundCom` but turns the resulting `String` back to a `Float`.
-}
roundNumCom : Int -> Float -> Float
roundNumCom =
    funNum roundCom


{-| As `floorCom` but turns the resulting `String` back to a `Float`.
-}
floorNumCom : Int -> Float -> Float
floorNumCom =
    funNum floorCom


{-| As `ceilingCom` but turns the resulting `String` back to a `Float`.
-}
ceilingNumCom : Int -> Float -> Float
ceilingNumCom =
    funNum ceilingCom


funNum : (Int -> Float -> String) -> Int -> Float -> Float
funNum fun s fl =
<<<<<<< HEAD
    fun s fl
        |> String.toFloat
        |> Result.toMaybe
        |> Maybe.withDefault (0 / 0)
=======
  Maybe.withDefault (1/0)
  <| String.toFloat
  <| fun s fl
>>>>>>> 256fde83
<|MERGE_RESOLUTION|>--- conflicted
+++ resolved
@@ -121,8 +121,7 @@
 -}
 toDecimal : Float -> String
 toDecimal fl =
-<<<<<<< HEAD
-    case abs fl |> Basics.toString |> String.split "e" of
+    case abs fl |> String.fromFloat |> String.split "e" of
         num :: exp :: _ ->
             let
                 e =
@@ -132,7 +131,6 @@
                         exp
                     )
                         |> String.toInt
-                        |> Result.toMaybe
                         |> Maybe.withDefault 0
 
                 ( before, after ) =
@@ -164,36 +162,6 @@
                 "-"
              else
                 ""
-=======
-  case String.split "e"
-        <| String.fromFloat fl of
-    num :: exp :: _ ->
-      let
-        e = 
-          ( if String.startsWith "+" exp
-              then String.dropLeft 1 exp
-              else exp
-          ) |> String.toInt
-            |> Maybe.withDefault 0
-        (sign, before,after) =
-          let
-            (b,a) =
-              splitComma num
-            hasSign =
-              fl < 0
-          in
-            ( if hasSign
-                then 
-                  "-"
-                else 
-                  ""
-            , if hasSign
-                then 
-                  String.dropLeft 1 b
-                else
-                  b
-            , a
->>>>>>> 256fde83
             )
                 ++ num
 
@@ -216,9 +184,8 @@
 
 roundFun : (Bool -> String -> Bool) -> Int -> Float -> String
 roundFun functor s fl =
-<<<<<<< HEAD
     if isInfinite fl || isNaN fl then
-        Basics.toString fl
+        String.fromFloat fl
     else
         let
             ( before, after ) =
@@ -315,65 +282,6 @@
                 String.cons (Char.fromCode <| c + 1) tail
             else
                 "0"
-=======
-  if s == 0 then 
-    functor fl |> String.fromInt
-  else if s < 0 then
-    toFloat s
-      |> abs 
-      |> (^) 10
-      |> (/) fl
-      |> roundFun functor 0
-      |> (\r ->
-            if r /= "0" then
-              r ++ (String.repeat (abs s) "0")
-            else
-              r
-         )
-  else
-      let
-        (before, after) =
-          toDecimal fl
-            |> splitComma 
-        a = 
-          after
-            |> String.padRight (s+1) '0'
-
-        b = String.left s a
-        c = String.dropLeft s a 
-        e = 10^s
-        f =
-          ( if fl < 0
-            then "-"
-            else ""
-          ) ++"1"++b++"."++c
-            |> String.toFloat
-            |> Maybe.withDefault (toFloat e)
-            |> functor
-        n =
-          if fl < 0
-            then -1
-            else 1
-        dd =
-          if fl < 0
-            then 2
-            else 1
-        g =
-          String.fromInt f |> String.dropLeft dd
-
-        h =
-          truncate fl
-          + ( if f - (e*n) == (e*n)
-                then 
-                  if fl < 0
-                    then -1
-                    else 1
-                else
-                  0
-            )
-
-        j = String.fromInt h
->>>>>>> 256fde83
 
 
 {-| Turns a `Float` into a `String` and
@@ -410,9 +318,9 @@
 
                 Just ( int, _ ) ->
                     Char.toCode int
-                        |> (\int ->
-                                (int > 53 && signed)
-                                    || (int >= 53 && not signed)
+                        |> (\i ->
+                                (i > 53 && signed)
+                                    || (i >= 53 && not signed)
                            )
         )
 
@@ -591,13 +499,6 @@
 
 funNum : (Int -> Float -> String) -> Int -> Float -> Float
 funNum fun s fl =
-<<<<<<< HEAD
     fun s fl
         |> String.toFloat
-        |> Result.toMaybe
-        |> Maybe.withDefault (0 / 0)
-=======
-  Maybe.withDefault (1/0)
-  <| String.toFloat
-  <| fun s fl
->>>>>>> 256fde83
+        |> Maybe.withDefault (0 / 0)